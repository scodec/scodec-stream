--- conflicted
+++ resolved
@@ -60,13 +60,8 @@
     buildInfoKeys := Seq[BuildInfoKey](version, scalaVersion, gitHeadCommit),
     libraryDependencies ++= Seq(
       "co.fs2" %%% "fs2-core" % "2.5.0",
-<<<<<<< HEAD
-      "org.scodec" %%% "scodec-core" % (if (isDotty.value) "2.0.0-M3" else "1.11.7"),
+      "org.scodec" %%% "scodec-core" % (if (isDotty.value) "2.0.0-RC1" else "1.11.7"),
       "org.scalacheck" %%% "scalacheck" % "1.15.3" % Test
-=======
-      "org.scodec" %%% "scodec-core" % (if (isDotty.value) "2.0.0-RC1" else "1.11.7"),
-      "org.scalacheck" %%% "scalacheck" % "1.15.2" % Test
->>>>>>> edce5cdd
     ),
     unmanagedResources in Compile ++= {
       val base = baseDirectory.value
